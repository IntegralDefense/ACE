# vim: sw=4:ts=4:et

import datetime
import hashlib
import io
import json
import logging
import os
import os.path
import re
import shutil

# for Falcon download
import gzip
import tempfile
from subprocess import Popen, PIPE

import saq

from saq.analysis import Analysis, Observable
from saq.constants import *
from saq.error import report_exception
from saq.modules import AnalysisModule
from saq.modules.file_analysis import FileHashAnalysis
from saq.modules.sandbox import SandboxAnalysisModule

import requests

from vxstreamlib import VxStreamServer, VxStreamSubmission, \
    VXSTREAM_STATUS_SUCCESS, \
    VXSTREAM_STATUS_ERROR, \
    VXSTREAM_STATUS_UNKNOWN, \
    VXSTREAM_STATUS_IN_PROGRESS, \
    VXSTREAM_STATUS_IN_QUEUE, \
    VXSTREAM_DOWNLOAD_JSON, \
    VXSTREAM_DOWNLOAD_PCAP, \
    VXSTREAM_DOWNLOAD_SAMPLE, \
    VXSTREAM_DOWNLOAD_MEMORY

KEY_JSON_PATH = 'json_path'
KEY_SHA256 = 'sha256'
KEY_MD5 = 'md5'
KEY_SHA1 = 'sha1'
KEY_JOB_ID = 'job_id'
KEY_SANDBOX_LINK = 'sandbox_link'
KEY_ENV = 'environment_id'
KEY_STATUS = 'status'
KEY_SUBMIT_DATE = 'submit_date'
KEY_COMPLETE_DATE = 'complete_date'
KEY_FAIL_DATE = 'fail_date'
KEY_VXSTREAM_THREAT_SCORE = 'vxstream_threat_score'
KEY_VXSTREAM_THREAT_LEVEL = 'vxstream_threat_level'

class VxStreamAnalysis_v1_0(Analysis):
    """What does this file do when it is executed or opened?"""

    def generate_summary(self):
        if self.vxstream_threat_score is not None:
            return 'VxStream Analysis : {}'.format(self.vxstream_threat_score)

        return None

    @property
    def sha256(self):
        if self.details is None:
            return None

        if KEY_SHA256 not in self.details:
            return None

        return self.details[KEY_SHA256]

    @sha256.setter
    def sha256(self, value):
        self.details[KEY_SHA256] = value

    @property
    def environment_id(self):
        if self.details is None:
            return None

        if KEY_ENV not in self.details:
            return None
        
        return self.details[KEY_ENV]

    @environment_id.setter
    def environment_id(self, value):
        self.details[KEY_ENV] = value

    @property
    def status(self):
        if self.details is None:
            return None

        if KEY_STATUS not in self.details:
            return None

        return self.details[KEY_STATUS]

    @status.setter
    def status(self, value):
        self.details[KEY_STATUS] = value

    @property
    def submit_date(self):
        if self.details is None:
            return None

        if KEY_SUBMIT_DATE not in self.details:
            return None

        return self.details[KEY_SUBMIT_DATE]

    @submit_date.setter
    def submit_date(self, value):
        self.details[KEY_SUBMIT_DATE] = value

    @property
    def complete_date(self):
        if self.details is None:
            return None

        if KEY_COMPLETE_DATE not in self.details:
            return None

        return self.details[KEY_COMPLETE_DATE]

    @complete_date.setter
    def complete_date(self, value):
        self.details[KEY_COMPLETE_DATE] = value

    @property
    def fail_date(self):
        if self.details is None:
            return None

        if KEY_FAIL_DATE not in self.details:
            return None

        return self.details[KEY_FAIL_DATE]

    @fail_date.setter
    def fail_date(self, value):
        self.details[KEY_FAIL_DATE] = value

    @property
    def vxstream_threat_score(self):
        if self.details is None:
            return None

        if KEY_VXSTREAM_THREAT_SCORE not in self.details:
            return None

        return self.details[KEY_VXSTREAM_THREAT_SCORE]
        
    @vxstream_threat_score.setter
    def vxstream_threat_score(self, value):
        self.details[KEY_VXSTREAM_THREAT_SCORE] = value

    @property
    def vxstream_threat_level(self):
        if self.details is None:
            return None

        if KEY_VXSTREAM_THREAT_LEVEL not in self.details:
            return None

        return self.details[KEY_VXSTREAM_THREAT_LEVEL]

    @vxstream_threat_level.setter
    def vxstream_threat_level(self, value):
        self.details[KEY_VXSTREAM_THREAT_LEVEL] = value

# abstract class for both vxstream analysis types
class VxStreamAnalysis(Analysis):
    """What is the VxStream analysis for this hash or file?"""

    def initialize_details(self):
        self.details = {
            KEY_JSON_PATH: None,
            KEY_SHA256: None,
            KEY_ENV: None,
            KEY_STATUS: None,
            KEY_SUBMIT_DATE: None,
            KEY_COMPLETE_DATE: None, 
            KEY_FAIL_DATE: None,
            KEY_VXSTREAM_THREAT_SCORE: None,
            KEY_VXSTREAM_THREAT_LEVEL: None,
        }

    def generate_summary(self):
        if self.vxstream_threat_score is not None:
            return 'VxStream Analysis : {}'.format(self.vxstream_threat_score)

        return None

    @property
    def json_path(self):
        """Returns the path to the JSON file returned by VxStream."""
        return self.details_property(KEY_JSON_PATH)

    @json_path.setter
    def json_path(self, value):
        self.details[KEY_JSON_PATH] = value
        self.set_modified()

    @property
    def sha256(self):
        """Return the sha256 value of the file (or the hash.)"""
        return self.details_property(KEY_SHA256)

    @sha256.setter
    def sha256(self, value):
        self.details[KEY_SHA256] = value
        self.set_modified()

    @property
    def environment_id(self):
        return self.details_property(KEY_ENV)

    @environment_id.setter
    def environment_id(self, value):
        self.details[KEY_ENV] = value
        self.set_modified()

    @property
    def status(self):
        return self.details_property(KEY_STATUS)

    @status.setter
    def status(self, value):
        self.details[KEY_STATUS] = value
        self.set_modified()

    @property
    def submit_date(self):
        result = self.details_property(KEY_SUBMIT_DATE)
        if isinstance(result, str):
            return datetime.datetime.strptime(result, '%Y-%m-%dT%H:%M:%S.%f')
            
        return result

    @submit_date.setter
    def submit_date(self, value):
        self.details[KEY_SUBMIT_DATE] = value
        self.set_modified()

    @property
    def complete_date(self):
        return self.details_property(KEY_COMPLETE_DATE)

    @complete_date.setter
    def complete_date(self, value):
        self.details[KEY_COMPLETE_DATE] = value
        self.set_modified()

    @property
    def fail_date(self):
        return self.details_property(KEY_FAIL_DATE)

    @fail_date.setter
    def fail_date(self, value):
        self.details[KEY_FAIL_DATE] = value
        self.set_modified()

    @property
    def vxstream_threat_score(self):
        return self.details_property(KEY_VXSTREAM_THREAT_SCORE)
        
    @vxstream_threat_score.setter
    def vxstream_threat_score(self, value):
        self.details[KEY_VXSTREAM_THREAT_SCORE] = value
        self.set_modified()

    @property
    def vxstream_threat_level(self):
        return self.details_property(KEY_VXSTREAM_THREAT_LEVEL)

    @vxstream_threat_level.setter
    def vxstream_threat_level(self, value):
        self.details[KEY_VXSTREAM_THREAT_LEVEL] = value
        self.set_modified()

<<<<<<< HEAD
=======
    @property
    def targets(self):
        if self.details is None:
            return

        if self.json_path is None:
            return

        try:
            results = None
            with open(self.json_path, 'r') as fp:
                results = json.load(fp)

            try:
                yield ProfilePointTarget(TARGET_VX_IPDOMAINSTREAMS, 
                      json.dumps(results['analysis']['hybridanalysis']['ipdomainstreams']['stream'],
                      indent=2, sort_keys=True))
            except KeyError as e:
                logging.debug("{} missing key: {}".format(self, e))
                
        except Exception as e:
            logging.error("unable to parse vxstream json at {}: {}".format(self.json_path, e))
            #report_exception()


>>>>>>> 316c8d41
# abstract class for both vxstream analyzers
class VxStreamAnalyzer(SandboxAnalysisModule):
    
    def __init__(self, *args, **kwargs):
        super().__init__(*args, **kwargs)

        # main vxstreamlib object
        self._vx = None

        # the list of regular expressions of file paths to avoid when processing dropped files from vxstream
        self.dropped_files_regex = [] # list of re objects
        self.dropped_files_regex_loaded = False

    @property
    def vx(self):
        if self._vx is None:
            self._vx = VxStreamServer(self.url, self.api_key, self.secret, proxies=self.proxies)

        return self._vx

    @property
    def url(self):
        return saq.CONFIG['vxstream']['baseuri']

    @property
    def api_key(self):
        return saq.CONFIG['vxstream']['apikey']

    @property
    def secret(self):
        return saq.CONFIG['vxstream']['secret']

    @property
    def environment_id(self):
        return saq.CONFIG['vxstream']['environmentid']

    @property
    def threat_score_threshold(self):
        return self.config.getint('threat_score_threshold')

    @property
    def threat_level_threshold(self):
        return self.config.getint('threat_level_threshold')

    @property
    def timeout(self):
        return self.config.getint('timeout')

    @property
    def frequency(self):
        return self.config.getint('frequency')

    @property
    def download_memory_dumps(self):
        return self.config.getboolean('download_memory_dumps')

    @property
    def dropped_files_regex_config(self):
        return self.config['dropped_files_regex_config']

    def load_dropped_files_regex(self):
        with open(self.dropped_files_regex_config, 'r') as fp:
            for line in fp:
                if line.startswith('#'):
                    continue

                if not line.strip():
                    continue

                try:
                    self.dropped_files_regex.append(re.compile(line.strip()))
                except Exception as e:
                    logging.warning("unable to load dropped file regex {}: {}".format(line.strip(), e))

        logging.debug("loaded {} regex for dropped files".format(len(self.dropped_files_regex)))

    def check_dropped_file(self, path):
        """Returns True if a given "dropped file" should be added to analysis."""
        # have we loaded the regular expressions yet?
        if not self.dropped_files_regex_loaded:
            self.dropped_files_regex_loaded = True
            self.watch_file(self.dropped_files_regex_config, self.load_dropped_files_regex)

        for r in self.dropped_files_regex:
            if r.search(os.path.basename(path)):
                logging.debug("dropped file path {} matches {}".format(path, r))
                return False

        return True

    def execute_vxstream_analysis(self, target, analysis):

        # at this point we should definitely have a sha256 value
        if analysis.sha256 is None:
            logging.error("missing sha256 hash for {}".format(target))
            return False

        status = self.vx.get_status(analysis.sha256, analysis.environment_id)
        if status != analysis.status:
            logging.debug("status of {} changed from {} to {}".format(target.value, analysis.status, status))
            analysis.status = status

        if analysis.status == VXSTREAM_STATUS_IN_PROGRESS or analysis.status == VXSTREAM_STATUS_IN_QUEUE:
            logging.debug("waiting for completion of {}".format(target))
            return self.delay_analysis(target, analysis, seconds=self.frequency, timeout_minutes=self.timeout)

        # something go wrong?
        if analysis.status == VXSTREAM_STATUS_ERROR or analysis.status == VXSTREAM_STATUS_UNKNOWN:
            logging.debug("detected error status {} for {} sha256 {} env {}".format(
                analysis.status, target, analysis.sha256, analysis.environment_id))
            analysis.fail_date = datetime.datetime.now()
            return True

        if analysis.status != VXSTREAM_STATUS_SUCCESS:
            logging.error("unknown vxstream status {} for sample {}".format(analysis.status, target))
            return False

        # the analysis is assumed to be complete here
        analysis.complete_date = datetime.datetime.now()

        # attempt to download the results
        vxstream_dir = os.path.join(self.root.storage_dir, '{}.vxstream'.format(target.value))
        if not os.path.isdir(vxstream_dir):
            try:
                os.mkdir(vxstream_dir)
            except Exception as e:
                logging.error("unable to create directory {}: {}".format(vxstream_dir, e))
                return False

        analysis.json_path = os.path.join(vxstream_dir, 'vxstream.json')
        if self.vx.download(analysis.sha256, self.environment_id, VXSTREAM_DOWNLOAD_JSON, analysis.json_path) is None:
            logging.warning("download_results failed for {} {}".format(target, self.environment_id))
            analysis.status = VXSTREAM_STATUS_ERROR
            return False

        results = None

        try:
            with open(analysis.json_path, 'r') as fp:
                results = json.load(fp)

                # get the overall "score"
                # and get the overall "thread level"
                # believe that the following values are used
                # 2 = malicious
                # 1 = suspect
                # 0 = no verdict or no specific threat??
                if results['analysis']['final']['verdict']['isreliable'] == 'false': # not sure why this is a string instead of a boolean
                    analysis.vxstream_threat_score = 0
                    analysis.vxstream_threat_level = 0
                else:
                    analysis.vxstream_threat_score = results['analysis']['final']['verdict']['threatscore']
                    analysis.vxstream_threat_level = results['analysis']['final']['verdict']['threatlevel']
                    if ((analysis.vxstream_threat_score and int(analysis.vxstream_threat_score) >= self.threat_score_threshold)
                        and (analysis.vxstream_threat_level and int(analysis.vxstream_threat_level) >= self.threat_level_threshold)):
                        target.add_tag('malicious')
                        analysis.add_detection_point("sample has vxstream threat score of {} and threat level of {}".format(
                                                     analysis.vxstream_threat_score, analysis.vxstream_threat_level))

                # NOTE for these results if there is only one result then vxstream uses a single dict
                # for more than one result it uses a list of dict, so you have to check for that

                # collect observables
                # ipv4
                if results['analysis']['runtime']['network']['hosts'] != "":
                    host_list = results['analysis']['runtime']['network']['hosts']['host']
                    if isinstance(host_list, dict):
                        host_list = [ host_list ]

                    for host in host_list:
                        analysis.add_observable(F_IPV4, host['address'])

                # url
                if 'httprequests' in results['analysis']['runtime']['network'] and results['analysis']['runtime']['network']['httprequests'] != "":
                    http_list = results['analysis']['runtime']['network']['httprequests']['request']
                    if isinstance(http_list, dict):
                        http_list = [ http_list ]

                    for http_request in http_list:
                        analysis.add_observable(F_URL, http_request['request_url'])

        except KeyError as e:
            logging.warning("vxstream report for {} missing or incomplete: {}".format(analysis.sha256, e))
        except Exception as e:
            logging.error("unable to load json from {}: {}".format(analysis.json_path, e))

        # download dropped files
        try:
            output_dir = os.path.join(vxstream_dir, 'dropped')
            if not os.path.isdir(output_dir):
                os.mkdir(output_dir)

            for dropped_file in self.vx.download_dropped_files(analysis.sha256, analysis.environment_id, output_dir):
                # we've got a list of things we ignore here
                if not self.check_dropped_file(dropped_file):
                    continue

                f = analysis.add_observable(F_FILE, os.path.relpath(dropped_file, start=self.root.storage_dir))
                # we don't want to automatically sandbox the files we get from the sandbox
                f.exclude_analysis(self)
                
        except Exception as e:
            logging.error("unable to download dropped files for {}: {}".format(target, e))


        # download process memory
        #try:
            #output_dir = os.path.join(vxstream_dir, 'memory')
            #os.mkdir(output_dir)
            #mem_result = self.vx.download_memory_dump(analysis.sha256, analysis.environment_id, output_dir)
            #if mem_result is None:
                #logging.debug("unable to download memory dump for {}".format(target))
            #else:
                #file_list, combined_memory_dump = mem_result
                #for file_path in file_list:
                    #analysis.add_observable(F_FILE, os.path.relpath(file_path, start=self.root.storage_dir))

                #analysis.add_observable(F_FILE, os.path.relpath(combined_memory_dump, start=self.root.storage_dir))
        #except Exception as e:
            #logging.error("unable to download memory dump for {}: {}".format(target, e))

        # if this is a hash get the original file
        if target.type == F_SHA256:
            # do we already have this file?
            for _file in self.root.get_observables_by_type(F_FILE):
                if not _file.sha256_hash:
                    _file.compute_hashes()
                if _file.sha256_hash.lower() == target.value.lower():
                    logging.debug("already have file {} with sha256 {}".format(_file, target.value))
                    return True

            try:
                target_path = os.path.join(vxstream_dir, results['analysis']['general']['sample'])
                if self.vx.download(analysis.sha256, self.environment_id, VXSTREAM_DOWNLOAD_SAMPLE, target_path) is None:
                    logging.warning("unable to download sample for {}".format(analysis.sha256))
                else:
                    analysis.add_observable(F_FILE, os.path.relpath(target_path, start=self.root.storage_dir))
            except Exception as e:
                logging.error("unable to download sample for {}: {}".format(analysis.sha256, e))

        return True

class VxStreamHashAnalysis(VxStreamAnalysis):
    pass

class VxStreamHashAnalyzer(VxStreamAnalyzer):

    @property
    def required_directives(self):
        return [ ]

    @property
    def generated_analysis_type(self):
        return VxStreamHashAnalysis

    @property
    def valid_observable_types(self):
        return F_SHA256

    def execute_analysis(self, target):
        analysis = target.get_analysis(VxStreamHashAnalysis)
        if analysis is None:
            analysis = self.create_analysis(target)
            analysis.sha256 = target.value
            analysis.environment_id = self.environment_id
            analysis.submit_date = datetime.datetime.now()

        return self.execute_vxstream_analysis(target, analysis)

class VxStreamFileAnalysis(VxStreamAnalysis):
    pass

class VxStreamFileAnalyzer(VxStreamAnalyzer):

    @property
    def generated_analysis_type(self):
        return VxStreamFileAnalysis

    @property
    def required_directives(self):
        return [ DIRECTIVE_SANDBOX ]

    @property
    def valid_observable_types(self):
        return F_FILE

    def execute_analysis(self, target):
        analysis = target.get_analysis(VxStreamFileAnalysis)
        if analysis is None:
            # let vxstream analyze the hash of the file before we decide to submit it
            hash_analysis = self.wait_for_analysis(target, FileHashAnalysis)

            # hash analysis is excluded for some things
            # if that's the case then we just upload the file
            # otherwise we wait to see if how the vxstream anaysis of the hash goes
            while hash_analysis:
                sha256_observable = hash_analysis.get_observables_by_type(F_SHA256)
                if len(sha256_observable) == 1:
                    sha256_observable = sha256_observable[0]
                else:
                    raise RuntimeError("got {} sha256 observables from {}".format(len(sha256_observable), hash_analysis))

                hash_vx_analysis = self.wait_for_analysis(sha256_observable, VxStreamHashAnalysis)
                if hash_vx_analysis is None:
                    logging.warning("vxstream analysis for {} returned nothing".format(sha256_observable))
                    break

                # if we've already analyzed the hash then we're done (the analysis will be listed under the hash)
                if hash_vx_analysis.status in [ VXSTREAM_STATUS_ERROR, VXSTREAM_STATUS_SUCCESS ]:
                    return False

                # we're expecting the state to be UNKNOWN at this point
                if hash_vx_analysis.status != VXSTREAM_STATUS_UNKNOWN:
                    logging.error("unexpected state {}".format(hash_vx_analysis.status))
                    return False
                
                break

            # does this file even exist?
            local_path = os.path.join(self.root.storage_dir, target.value)
            if not os.path.exists(local_path):
                logging.warning("{} does not exist".format(local_path))
                return False

            # should we be sandboxing this type of file?
            if not self.is_sandboxable_file(local_path):
                logging.debug("{} is not a supported file type for vx analysis".format(local_path))
                return False

            analysis = self.create_analysis(target)

            # this sample needs to be submitted
            submission = self.vx.submit(local_path, self.environment_id)
            if submission is None:
                logging.error("submission of {} failed".format(local_path))
                return False

            if not submission.sha256:
                logging.error("submission of {} failed to return sha256".format(target))
                return False

            analysis.sha256 = submission.sha256
            analysis.environment_id = submission.environment_id
            analysis.submit_date = datetime.datetime.now()

        # at this point we have analysis for a file that has been submitted
        return self.execute_vxstream_analysis(target, analysis)


## Experimenting sandboxapi wrapper because VxAPI
## Wasn't written to be a good library
from sandboxapi.falcon import FalconAPI

class FalconAnalysis(Analysis):
    """What is the Falcon/VxStream analysis for this hash or file?"""

    def initialize_details(self):
        self.details = {
            KEY_JSON_PATH: None,
            KEY_SHA256: None,
            KEY_ENV: None,
            KEY_STATUS: None,
            KEY_SUBMIT_DATE: None,
            KEY_COMPLETE_DATE: None,
            KEY_FAIL_DATE: None,
            KEY_VXSTREAM_THREAT_SCORE: None,
            KEY_VXSTREAM_THREAT_LEVEL: None,
            KEY_MD5: None,
            KEY_SHA1: None,
            KEY_SANDBOX_LINK: None,
            KEY_JOB_ID: None
        }

    def generate_summary(self):
        if self.vxstream_threat_score is not None:
            return 'Falcon Sandbox Analysis : {}'.format(self.vxstream_threat_score)

        return None

    @property
    def json_path(self):
        """Returns the path to the JSON file returned by VxStream."""
        return self.details_property(KEY_JSON_PATH)

    @json_path.setter
    def json_path(self, value):
        self.details[KEY_JSON_PATH] = value
        self.set_modified()

    @property
    def job_id(self):
        """Return the Falcon sandbox job id."""
        return self.details_property(KEY_JOB_ID)

    @job_id.setter
    def job_id(self, value):
        self.details[KEY_JOB_ID] = value

    @property
    def sha256(self):
        """Return the sha256 value of the file (or the hash.)"""
        return self.details_property(KEY_SHA256)

    @sha256.setter
    def sha256(self, value):
        self.details[KEY_SHA256] = value
        self.set_modified()

    @property
    def md5(self):
        return self.details_property(KEY_MD5)

    @md5.setter
    def md5(self, value):
        self.details[KEY_MD5] = value
        self.set_modified()

    @property
    def sha1(self):
        return self.details_property(KEY_SHA1)

    @sha1.setter
    def sha1(self, value):
        self.details[KEY_SHA1] = value
        self.set_modified()

    @property
    def sandbox_link(self):
        return self.details_property(KEY_SANDBOX_LINK)

    @sandbox_link.setter
    def sandbox_link(self, value):
        self.details[KEY_SANDBOX_LINK] = value
        self.set_modified()

    @property
    def environment_id(self):
        return self.details_property(KEY_ENV)

    @environment_id.setter
    def environment_id(self, value):
        self.details[KEY_ENV] = value
        self.set_modified()

    @property
    def status(self):
        return self.details_property(KEY_STATUS)

    @status.setter
    def status(self, value):
        self.details[KEY_STATUS] = value
        self.set_modified()

    @property
    def submit_date(self):
        result = self.details_property(KEY_SUBMIT_DATE)
        if isinstance(result, str):
            return datetime.datetime.strptime(result, '%Y-%m-%dT%H:%M:%S.%f')

        return result

    @submit_date.setter
    def submit_date(self, value):
        self.details[KEY_SUBMIT_DATE] = value
        self.set_modified()

    @property
    def complete_date(self):
        return self.details_property(KEY_COMPLETE_DATE)

    @complete_date.setter
    def complete_date(self, value):
        self.details[KEY_COMPLETE_DATE] = value
        self.set_modified()

    @property
    def fail_date(self):
        return self.details_property(KEY_FAIL_DATE)

    @fail_date.setter
    def fail_date(self, value):
        self.details[KEY_FAIL_DATE] = value
        self.set_modified()

    @property
    def vxstream_threat_score(self):
        return self.details_property(KEY_VXSTREAM_THREAT_SCORE)

    @vxstream_threat_score.setter
    def vxstream_threat_score(self, value):
        self.details[KEY_VXSTREAM_THREAT_SCORE] = value
        self.set_modified()

    @property
    def vxstream_threat_level(self):
        return self.details_property(KEY_VXSTREAM_THREAT_LEVEL)

    @vxstream_threat_level.setter
    def vxstream_threat_level(self, value):
        self.details[KEY_VXSTREAM_THREAT_LEVEL] = value
        self.set_modified()

    @property
    def targets(self):
        if self.details is None:
            return

        if self.json_path is None:
            return

        try:
            results = None
            with open(self.json_path, 'r') as fp:
                results = json.load(fp)

            try:
                yield ProfilePointTarget(TARGET_VX_IPDOMAINSTREAMS,
                      json.dumps(results['analysis']['hybridanalysis']['ipdomainstreams']['stream'],
                      indent=2, sort_keys=True))
            except KeyError as e:
                logging.debug("{} missing key: {}".format(self, e))

        except Exception as e:
            logging.error("unable to parse vxstream json at {}: {}".format(self.json_path, e))
            #report_exception()


class FalconAnalyzer(SandboxAnalysisModule):

    def __init__(self, *args, **kwargs):
        super().__init__(*args, **kwargs)

        # FalconAPI object
        self._vx = None

        # the list of regular expressions of file paths to avoid when processing dropped files from vxstream
        self.dropped_files_regex = [] # list of re objects
        self.dropped_files_regex_loaded = False


    @property
    def vx(self):
        if self._vx is None:
            self._vx = FalconAPI(self.api_key, self.url) # proxies=self.proxies)
            if self.proxies:
                self._vx.proxies = self.proxies
            self._vx.verify_ssl = self.ssl_verification
            self._vx.env_id = saq.CONFIG['vxstream']['environmentid']
        return self._vx

    @property
    def url(self):
        return saq.CONFIG['vxstream']['baseuri_v2']

    @property
    def base_gui_uri(self):
        return saq.CONFIG['vxstream']['gui_baseuri'].strip('/')

    @property
    def api_key(self):
        return saq.CONFIG['vxstream']['apikey']

    @property
    def secret(self):
        return saq.CONFIG['vxstream']['secret']

    @property
    def environment_id(self):
        return self.vx.env_id

    @environment_id.setter
    def environment_id(self, value):
        self.vx.env_id = value

    @property
    def ssl_verification(self):
        """Set ssl verification. In the config, this should be set to the path to CA cert, True (default), 
        or False to turn off ssl_verification.
        """
        if 'ssl_verification' in saq.CONFIG['vxstream']:
            ssl_verify = saq.CONFIG['vxstream']['ssl_verification']
            if os.path.exists(ssl_verify):
                # assume it's a path to the CA cert
                return ssl_verify
            else:
                # it should be interpreted as a bool
                return saq.CONFIG['vxstream'].getboolean('ssl_verification')
        # Default OS cert store
        return True

    @property
    def threat_score_threshold(self):
        return self.config.getint('threat_score_threshold')

    @property
    def threat_level_threshold(self):
        return self.config.getint('threat_level_threshold')

    @property
    def timeout(self):
        return self.config.getint('timeout')

    @property
    def frequency(self):
        return self.config.getint('frequency')

    @property
    def download_memory_dumps(self):
        return self.config.getboolean('download_memory_dumps')

    @property
    def dropped_files_regex_config(self):
        return self.config['dropped_files_regex_config']

    @property
    def is_restricted(self):
        if self.access_level == 'restricted':
            return True
        return False

    @property
    def is_default(self):
        if self.access_level == 'default':
            return True
        return False

    @property
    def is_intelligence(self):
        if self.access_level == 'intelligence':
            return True
        return False

    @property
    def limited_report(self):
        if self.is_restricted or self.is_default or self.is_intelligence:
            return True
        return False

    @property
    def access_level(self):
        """Get the access level of our API key.
        This module is not concerned with elevated or super access.
        """
        result = self.vx._request('/key/current')
        if result.status_code == 200:
            key_data = result.json()
            return key_data['auth_level_name']
        return False

    def download_file(self, job_id, _type, path):
        result = self.vx._request('/report/{}/file/{}'.format(job_id, _type))

        if result.status_code != 200:
            logging.error("got result {} from Falcon sandbox: {}".format(result.status_code, result.reason))
            return None

        write_path = path + '.gz'
        with open(write_path, 'wb') as fp:
            for block in result.iter_content(io.DEFAULT_BUFFER_SIZE):
                fp.write(block)

        with gzip.open(write_path) as fp:
            logging.debug("decompressing {}".format(write_path))
            with open(path, 'wb') as dest_fp:
                while True:
                    data = fp.read(io.DEFAULT_BUFFER_SIZE)
                    if data == b'':
                        break

                    dest_fp.write(data)

        os.remove(write_path)
        return path

    def download_dropped_files(self, job_id, target_dir):
        result = self.vx._request('/report/{}/dropped-files'.format(job_id))
        # put what we download into a temporary directory
        temp_dir = tempfile.mkdtemp()
        logging.debug("Created tempdir: {}".format(os.path.abspath(temp_dir)))
        try:
            # all dropped files come in a zip file
            compressed_path = os.path.join(temp_dir, 'download.zip')

            # write zip file to disk
            with open(compressed_path, 'wb') as fp:
                for block in result.iter_content(io.DEFAULT_BUFFER_SIZE):
                    fp.write(block)

            # unzip without paths
            p = Popen(['7z', 'e', '-y', '-o{}'.format(target_dir), compressed_path], stdout=PIPE, stderr=PIPE)
            stdout, stderr = p.communicate()

            try:
                os.remove(compressed_path)
            except Exception as e:
                logging.error("unable to delete {}: {}".format(compressed_path, e))

            # list gz files in drop_path
            file_list = [os.path.join(target_dir, f) for f in os.listdir(target_dir) if f.endswith('.gz')]

            result = []
            for compressed_path in file_list:
                # there are some other files in here sometimes that we'll ignore
                # we just want the dropped file
                if '.DROPPED.' not in compressed_path:
                    continue

                DROPPED_FILE_REGEX = re.compile(r'^(.+?)\.[0-9]+\.DROPPED\.gz')

                # the file paths look like this
                # dropped/78QC7UOHAWCI47906LWH.temp.4212842214.DROPPED.gZ
                m = DROPPED_FILE_REGEX.match(os.path.basename(compressed_path))
                if not m:
                    logging.error("could not extract file name from {}".format(compressed_path))
                    continue

                target_path = os.path.join(target_dir, m.group(1))
                result.append(target_path)

                with gzip.open(compressed_path) as fp:
                    logging.debug("decompressing {}".format(compressed_path))
                    with open(target_path, 'wb') as dest_fp:
                        while True:
                            data = fp.read(io.DEFAULT_BUFFER_SIZE)
                            if data == b'':
                                break

                            dest_fp.write(data)

                os.remove(compressed_path)

            return result

        finally:
            try:
                if temp_dir:
                    shutil.rmtree(temp_dir)
            except Exception as e:
                logging.error("unable to delete temporary directory {}: {}".format(temp_dir, e))


    def load_dropped_files_regex(self):
        with open(self.dropped_files_regex_config, 'r') as fp:
            for line in fp:
                if line.startswith('#'):
                    continue

                if not line.strip():
                    continue

                try:
                    self.dropped_files_regex.append(re.compile(line.strip()))
                except Exception as e:
                    logging.warning("unable to load dropped file regex {}: {}".format(line.strip(), e))

        logging.debug("loaded {} regex for dropped files".format(len(self.dropped_files_regex)))

    def check_dropped_file(self, path):
        """Returns True if a given "dropped file" should be added to analysis."""
        # have we loaded the regular expressions yet?
        if not self.dropped_files_regex_loaded:
            self.dropped_files_regex_loaded = True
            self.watch_file(self.dropped_files_regex_config, self.load_dropped_files_regex)

        for r in self.dropped_files_regex:
            if r.search(os.path.basename(path)):
                logging.debug("dropped file path {} matches {}".format(path, r))
                return False

        return True

    def search(self, target_hash):
        """Search the Falcon environment for the target hash (md5, sha1, sha256)"""
        self.vx.verify_ssl = False
        result = self.vx._request('/search/hash', method='POST', params={'hash':target_hash})
        if result.status_code == 200 and result.json() != []:
            # just going to take whatever is the first result
            result = result.json()[0]
            return result
        return False

    def execute_vxstream_analysis(self, target, analysis):

        if target.type == F_SHA1 or target.type == F_MD5:
            for _o in self.root.observables:
                if _o.type == F_MD5 or _o.type == F_SHA1:
                    if _o.value.lower() == target.value.lower():
                        logging.debug("found hash in root - {}".format(target))
                        break
            else:
                logging.debug("Skipping target '{}' not in root analysis.".format(target))
                return False

        logging.debug("Working on '{}'".format(target))
        if analysis.job_id is None:
            target_hash = target.value
            if target.type == F_FILE:
                # if it's a F_FILE type we *should* have the sha256 already
                if isinstance(analysis, bool):
                    logging.error("Target type is F_FILE but analysis does not contain sha256 for {}".format(target))
                    return False
                target_hash = analysis.sha256
                logging.debug("Got file sha256 of {}".format(target_hash))
            result = self.search(target_hash)
            if not result:
                logging.info("Result not found in Falcon sandbox for {}".format(target))
                return False
            try:
                analysis.job_id = result['job_id']
                analysis.sha1 = result['sha1']
                analysis.md5 = result['md5']
                analysis.sha256 = result['sha256']
            except KeyError as e:
                logging.warning("Problem with Falcon Search results: {}".format(e))
                return False
            analysis.sandbox_link = '{}/sample/{}?environmentId={}'.format(self.base_gui_uri,
                                                                           analysis.sha256,
                                                                           self.environment_id)

        logging.debug("Using job_id {} for target hash {}".format(analysis.job_id, target.value))
        status = self.vx._request("/report/{}/state".format(analysis.job_id)).json()
        if 'state' in status:
            status = status['state']
        else:
            logging.info("Unknown report state: {}".format(status))
            return False

        if status != analysis.status:
            logging.debug("status of {} changed from {} to {}".format(target.value, analysis.status, status))
            analysis.status = status

        if analysis.status == VXSTREAM_STATUS_IN_PROGRESS or analysis.status == VXSTREAM_STATUS_IN_QUEUE:
            logging.debug("waiting for completion of {}".format(target))
            return self.delay_analysis(target, analysis, seconds=self.frequency, timeout_minutes=self.timeout)

        # something go wrong?
        if analysis.status == VXSTREAM_STATUS_ERROR or analysis.status == VXSTREAM_STATUS_UNKNOWN:
            logging.debug("detected error status {} for {} sha256 {} env {}".format(
                analysis.status, target, analysis.sha256, analysis.environment_id))
            analysis.fail_date = datetime.datetime.now()
            return True

        if analysis.status != VXSTREAM_STATUS_SUCCESS:
            logging.error("unknown vxstream status {} for sample {}".format(analysis.status, target))
            return False

        # the analysis is assumed to be complete here
        analysis.complete_date = datetime.datetime.now()

        # attempt to download the results
        vxstream_dir = os.path.join(self.root.storage_dir, '{}.vxstream'.format(target.value))
        if not os.path.isdir(vxstream_dir):
            try:
                os.mkdir(vxstream_dir)
            except Exception as e:
                logging.error("unable to create directory {}: {}".format(vxstream_dir, e))
                return False

        analysis.json_path = os.path.join(vxstream_dir, 'vxstream.json')
        if self.limited_report:
            # our access levels is limited to report summaries
            logging.info("Getting limited report from Falcon Sandbox for {}".format(target))
            try:
                report = self.vx.report("{}".format(analysis.job_id))#analysis.sha256, self.environment_id))
            except sandboxapi.SandboxError as e:
                logging.info('{}'.format(e))
                return self.delay_analysis(target, analysis, seconds=self.frequency, timeout_minutes=self.timeout)
            if 'job_id' not in report:
                # there should be a job_id
                message = 'Missing expected job_id field'
                if 'message' in report:
                    message = report['message']
                logging.error("Getting report for {} {} failed: {}".format(target, self.environment_id, message))
                analysis.status = VXSTREAM_STATUS_ERROR
                return False
        else:
            # we have access to the full report
            logging.info("Getting full report from Falcon Sandbox for {}".format(target))
            try:
                report = self.vx.full_report("{}".format(analysis.job_id))#analysis.sha256, self.environment_id))
            except sandboxapi.SandboxError as e:
                logging.info('{}'.format(e))
                return self.delay_analysis(target, analysis, seconds=self.frequency, timeout_minutes=self.timeout)
            if 'analysis' not in report:
                message = 'Missing expected analysis field'
                logging.error("Getting report for {} {} failed: {}".format(target, self.environment_id, message))
                analysis.status = VXSTREAM_STATUS_ERROR
                return False

        with open(analysis.json_path, 'w') as fp:
            fp.write(json.dumps(report))

        results = None

        try:
            with open(analysis.json_path, 'r') as fp:
                results = json.load(fp)

                if self.limited_report:
                    analysis.overall_verdict = results['verdict']
                    analysis.vxstream_threat_score = results['threat_score']
                    analysis.vxstream_threat_level = results['threat_level']
                    # threatlevel is the verdict field with values: 0 = no threat, 1 = suspicious, 2 = malicious
                    if ((analysis.vxstream_threat_score and int(analysis.vxstream_threat_score) >= self.threat_score_threshold)
                        and (analysis.vxstream_threat_level and int(analysis.vxstream_threat_level) >= self.threat_level_threshold)):
                        target.add_tag('malicious')
                        analysis.add_detection_point("sample has vxstream threat score of {} and threat level of {}".format(
                                                     analysis.vxstream_threat_score, analysis.vxstream_threat_level))

                    for host in results['hosts']:
                        analysis.add_observable(F_IPV4, host)

                else:
                    if results['analysis']['final']['verdict']['isreliable'] == 'false': # not sure why this is a string instead of a boolean
                        analysis.vxstream_threat_score = 0
                        analysis.vxstream_threat_level = 0
                    else:
                        analysis.vxstream_threat_score = results['analysis']['final']['verdict']['threatscore']
                        analysis.vxstream_threat_level = results['analysis']['final']['verdict']['threatlevel']
                        if ((analysis.vxstream_threat_score and int(analysis.vxstream_threat_score) >= self.threat_score_threshold)
                            and (analysis.vxstream_threat_level and int(analysis.vxstream_threat_level) >= self.threat_level_threshold)):
                            target.add_tag('malicious')
                            analysis.add_detection_point("sample has vxstream threat score of {} and threat level of {}".format(
                                                         analysis.vxstream_threat_score, analysis.vxstream_threat_level))

                    # NOTE for these results if there is only one result then vxstream uses a single dict
                    # for more than one result it uses a list of dict, so you have to check for that

                    # collect observables
                    # ipv4
                    if results['analysis']['runtime']['network']['hosts'] != "":
                        host_list = results['analysis']['runtime']['network']['hosts']['host']
                        if isinstance(host_list, dict):
                            host_list = [ host_list ]

                        for host in host_list:
                            analysis.add_observable(F_IPV4, host['address'])

                    # url
                    if 'httprequests' in results['analysis']['runtime']['network'] and results['analysis']['runtime']['network']['httprequests'] != "":
                        http_list = results['analysis']['runtime']['network']['httprequests']['request']
                        if isinstance(http_list, dict):
                            http_list = [ http_list ]

                        for http_request in http_list:
                            analysis.add_observable(F_URL, http_request['request_url'])

        except KeyError as e:
            logging.warning("vxstream report for {} missing or incomplete: {}".format(analysis.sha256, e))
        except Exception as e:
            logging.error("unable to load json from {}: {}".format(analysis.json_path, e))

        if not self.limited_report:
            # download dropped files
            try:
                output_dir = os.path.join(vxstream_dir, 'dropped')
                if not os.path.isdir(output_dir):
                    os.mkdir(output_dir)

                for dropped_file in self.download_dropped_files(analysis.job_id, output_dir):
                    # we've got a list of things we ignore here
                    if not self.check_dropped_file(dropped_file):
                        continue

                    f = analysis.add_observable(F_FILE, os.path.relpath(dropped_file, start=self.root.storage_dir))
                    # we don't want to automatically sandbox the files we get from the sandbox
                    f.exclude_analysis(self)

            except Exception as e:
                logging.error("unable to download dropped files for {}: {}".format(target, e))

            # if this is a hash get the original file
            if target.type != F_FILE:
                # do we already have this file?
                for _file in self.root.get_observables_by_type(F_FILE):
                    if not _file.sha256_hash:
                        _file.compute_hashes()
                    if _file.sha256_hash.lower() == target.value.lower():
                        logging.debug("already have file {} with sha256 {}".format(_file, target.value))
                        return True

                try:
                    target_path = os.path.join(vxstream_dir, results['analysis']['general']['sample'])
                    if self.download_file(analysis.job_id, VXSTREAM_DOWNLOAD_SAMPLE, target_path) is None:
                        logging.warning("unable to download sample for {}".format(analysis.sha256))
                    else:
                        analysis.add_observable(F_FILE, os.path.relpath(target_path, start=self.root.storage_dir))
                except Exception as e:
                    logging.error("unable to download sample for {}: {}".format(analysis.sha256, e))

        return True

class FalconHashAnalysis(FalconAnalysis):
    pass

class FalconHashAnalyzer(FalconAnalyzer):

    @property
    def required_directives(self):
        return [ ]

    @property
    def generated_analysis_type(self):
        return FalconHashAnalysis

    @property
    def valid_observable_types(self):
        return F_MD5, F_SHA1, F_SHA256

    def execute_analysis(self, target):
        analysis = target.get_analysis(FalconHashAnalysis)
        if analysis is None:
            analysis = self.create_analysis(target)
            if target.type == F_SHA256:
                analysis.sha256 = target.value
            analysis.environment_id = self.environment_id
            analysis.submit_date = datetime.datetime.now()

        return self.execute_vxstream_analysis(target, analysis)


class FalconFileAnalysis(FalconAnalysis):
    pass

class FalconFileAnalyzer(FalconAnalyzer):

    @property
    def generated_analysis_type(self):
        return FalconFileAnalysis

    @property
    def required_directives(self):
        return [ DIRECTIVE_SANDBOX ]

    @property
    def valid_observable_types(self):
        return F_FILE

    def execute_analysis(self, target):
        # we want to sandbox the root file which this file originated from
        while target.redirection:
            logging.debug("Performing target redirection to origional file")
            target = target.redirection

        analysis = target.get_analysis(FalconFileAnalysis)
        if analysis is None:
            # let vxstream analyze the hash of the file before we decide to submit it
            hash_analysis = self.wait_for_analysis(target, FileHashAnalysis)

            # hash analysis is excluded for some things
            # if that's the case then we just upload the file
            # otherwise we wait to see if how the vxstream anaysis of the hash goes
            while hash_analysis:
                sha256_observable = hash_analysis.get_observables_by_type(F_SHA256)
                if len(sha256_observable) == 1:
                    sha256_observable = sha256_observable[0]
                else:
                    raise RuntimeError("got {} sha256 observables from {}".format(len(sha256_observable), hash_analysis))

                hash_vx_analysis = self.wait_for_analysis(sha256_observable, FalconHashAnalysis)
                if hash_vx_analysis is None:
                    logging.warning("Falcon analysis for {} returned nothing".format(sha256_observable))
                    break

                # if we've already analyzed the hash then we're done (the analysis will be listed under the hash)
                if hash_vx_analysis.status in [ VXSTREAM_STATUS_ERROR, VXSTREAM_STATUS_SUCCESS ]:
                    return False

                # we're expecting the state to be UNKNOWN at this point
                if hash_vx_analysis.status not in [VXSTREAM_STATUS_UNKNOWN, None]:
                    logging.error("unexpected state {}".format(hash_vx_analysis.status))
                    return False

                break

            # does this file even exist?
            local_path = os.path.join(self.root.storage_dir, target.value)
            if not os.path.exists(local_path):
                logging.warning("{} does not exist".format(local_path))
                return False

            # should we be sandboxing this type of file?
            if not self.is_sandboxable_file(local_path):
                logging.debug("{} is not a supported file type for Falcon vx analysis".format(local_path))
                return False

            analysis = self.create_analysis(target)

            # this sample needs to be submitted
            job_id = None
            with open(local_path, 'rb') as fp:
                job_id = self.vx.analyze(fp, target.value)
            if job_id is None:
                logging.error("submission of {} failed".format(local_path))
                return False
            # should be a string 
            assert isinstance(job_id, str)

            analysis.job_id = job_id 
            analysis.submit_date = datetime.datetime.now()

        else:
            logging.debug("FalconFileAnalysis exists with status {} for target: {}".format(analysis.status, target))

        # at this point we have analysis for a file that has been submitted
        return self.execute_vxstream_analysis(target, analysis)<|MERGE_RESOLUTION|>--- conflicted
+++ resolved
@@ -282,34 +282,6 @@
         self.details[KEY_VXSTREAM_THREAT_LEVEL] = value
         self.set_modified()
 
-<<<<<<< HEAD
-=======
-    @property
-    def targets(self):
-        if self.details is None:
-            return
-
-        if self.json_path is None:
-            return
-
-        try:
-            results = None
-            with open(self.json_path, 'r') as fp:
-                results = json.load(fp)
-
-            try:
-                yield ProfilePointTarget(TARGET_VX_IPDOMAINSTREAMS, 
-                      json.dumps(results['analysis']['hybridanalysis']['ipdomainstreams']['stream'],
-                      indent=2, sort_keys=True))
-            except KeyError as e:
-                logging.debug("{} missing key: {}".format(self, e))
-                
-        except Exception as e:
-            logging.error("unable to parse vxstream json at {}: {}".format(self.json_path, e))
-            #report_exception()
-
-
->>>>>>> 316c8d41
 # abstract class for both vxstream analyzers
 class VxStreamAnalyzer(SandboxAnalysisModule):
     
