--- conflicted
+++ resolved
@@ -644,10 +644,6 @@
             if ssl_verification is not None:
                 kwargs['ssl_verification'] = ssl_verification
 
-<<<<<<< HEAD
-            #logging.info("submitting {} to {}".format(target_path, kwargs['uri']))
-=======
->>>>>>> 73b6209c
             alert.submit(save_on_fail=False, **kwargs)
 
             if delete_on_success:
