#!/usr/bin/env python3
# vim: ts=4:sw=4:et:cc=120

#
# python3 wrapper for ACE API calls

import sys

try:
    import requests
except ImportError:
    print("You need to install the python Requests library (see http://docs.python-requests.org/en/master/)")
    sys.exit(1)

try:
    import pytz
except ImportError:
    print("You need to install the pytz library (see https://pypi.org/project/pytz/)")
    sys.exit(1)

try:
    import tzlocal
except ImportError:
    print("You need to install the tzlocal library (see https://pypi.org/project/tzlocal/)")
    sys.exit(1)

import copy
import datetime
import inspect
import io
import json
import logging
import os
import os.path
import pickle
import shutil
import socket
import tarfile
import tempfile
import traceback
import urllib3
import uuid
import warnings

# ignoring this: /usr/lib/python3/dist-packages/urllib3/connection.py:344:
# SubjectAltNameWarning: Certificate for localhost has no `subjectAltName`,
# falling back to check for a `commonName` for now. This feature is being
# removed by major browsers and deprecated by RFC 2818. (See
# https://github.com/shazow/urllib3/issues/497 for details.)

warnings.simplefilter('ignore', urllib3.exceptions.SecurityWarning)

# get our custom logger we use for this library
log = logging.getLogger(__name__)

# what HTTP method to use
METHOD_GET = 'get'
METHOD_POST = 'post'

def set_default_remote_host(remote_host):
    """Sets the default remote host used when no remote host is provided to the API calls.
    
    :param str remote_host: The ACE node you want to work with. Default: localhost
    """
    global default_remote_host
    default_remote_host = remote_host

def set_default_ssl_ca_path(ssl_verification):
    """Sets the default SSL verification mode. Behavior: 
      
       - If set to None (the default) then the system installed CAs are used.
       - If set to False, then SSL verification is disabled.
       - Else, it is assumed to be a file that contains the CAs to be used to verify the SSL certificates.

       :param ssl_verification: see behavior above.
       :type ssl_verification: str or None or False
       """
    global default_ssl_verification
    default_ssl_verification = ssl_verification

# list of api commands
api_commands = []

# list of support commands
support_commands = []

# the default remote host to use when no remote host is provided
default_remote_host = 'localhost'
default_ssl_verification = None

# the local timezone
LOCAL_TIMEZONE = pytz.timezone(tzlocal.get_localzone().zone)

# the datetime string format we use for this api
DATETIME_FORMAT = '%Y-%m-%dT%H:%M:%S.%f%z'

def api_command(func):
    global api_commands
    api_commands.append(func)
    return func

def support_command(func):
    global support_commands
    support_commands.append(func)
    return func

def _execute_api_call(command, 
                      method=METHOD_GET, 
                      remote_host=None, 
                      ssl_verification=None, 
                      stream=False, 
                      data=None, 
                      files=None, 
                      params=None,
                      proxies=None,
                      timeout=None):

    if remote_host is None:
        remote_host = default_remote_host

    if ssl_verification is None:
        ssl_verification = default_ssl_verification

    if method == METHOD_GET:
        func = requests.get
    else:
        func = requests.post

    kwargs = { 'stream': stream }
    if params is not None:
        kwargs['params'] = params
    if ssl_verification is not None:
        kwargs['verify'] = ssl_verification
    if data is not None:
        kwargs['data'] = data
    if files is not None:
        kwargs['files'] = files
    if proxies is not None:
        kwargs['proxies'] = proxies
    if timeout is not None:
        kwargs['timeout'] = timeout

    r = func('https://{}/api/{}'.format(remote_host, command), **kwargs)
    r.raise_for_status()
    return r

@api_command
def get_supported_api_version(*args, **kwargs):
    """Get the API version for the ACE ecosystem you're working with.
    
    :return: Result dictionary containing the version string.
    :rtype: dict
    """
    return _execute_api_call('common/get_supported_api_version', *args, **kwargs).json()

@api_command
def get_valid_companies(*args, **kwargs):
    """Get a list of the companies supported by this ACE ecosystem.
    
    :return: Result dictionary containing a list of companies.
    :rtype: dict
    """
    return _execute_api_call('common/get_valid_companies', *args, **kwargs).json()

@api_command
def get_valid_observables(*args, **kwargs):
    """Get all of the valid observable types for this ACE ecosystem.

    :return: result dictionary containing observables names and discription.
    :rtype: dict
    """
    return _execute_api_call('common/get_valid_observables', *args, **kwargs).json()

@api_command
def ping(*args, **kwargs):
    """Connectivity check to the ACE ecosystem."""
    return _execute_api_call('common/ping', *args, **kwargs).json()

def parse_submit(args):
    # Utility funciton
    if args.event_time:
        # make sure the time is formatted correctly
        datetime.datetime.strptime(args.event_time, DATETIME_FORMAT)

    # parse the details JSON
    if args.details:
        if args.details.startswith('@'):
            with open(args.details, 'r') as fp:
                args.details = fp.read()

    # parse the observables
    observables = []
    if args.observables:
        for o in args.observables:
            o = o.split(':')
            _type = o[0]
            _value = o[1]
            _time = _tags = _directives = _limited_analysis = None

            if len(o) > 2:
                if o[2].strip():
                    datetime.datetime.strptime(o[2].strip(), DATETIME_FORMAT)
                    _time = o[2].strip()

            if len(o) > 3:
                if o[3].strip():
                    _tags = [_.strip() for _ in o[3].split(',')]

            if len(o) > 4:
                if o[4].strip():
                    _directives = [_.strip() for _ in o[4].split(',')]

            if len(o) > 5:
                if o[5].strip():
                    _limited_analysis = [_.strip() for _ in o[5].split(',')]

            o = { 'type': _type, 'value': _value }
            if _time:
                o['time'] = _time
            if _tags:
                o['tags'] = _tags
            if _directives:
                o['directives'] = _directives
            if _limited_analysis:
                o['limited_analysis'] = _limited_analysis

            observables.append(o)

    args.observables = observables

    files = []
    if args.files:
        for f in args.files:
            if '-->' in f:
                source_file, dest_file = f.split('-->')
            else:
                source_file = f
                dest_file = os.path.basename(f)

            files.append((dest_file, open(source_file, 'rb')))

    args.files = files

    return args

@api_command
def submit(
    description, 
    analysis_mode='analysis',
    tool='ace_api',
    tool_instance='ace_api:{}'.format(socket.getfqdn()),
    type='generic',
    event_time=None,
    details={},
    observables=[],
    tags=[],
    files=[],
    *args, **kwargs):
    """Submit a request to ACE for analysis and/or correlation.
    
    :param str discription: A brief description of this analysis data (Why? What? How?).
    :param str analysis_mode: (optional) The ACE mode this analysis should be put into. 'correlation' will force an alert creation. 'analysis' will only alert if a detection is made. Default: 'analysis'
    :param str tool: (optional) The "tool" that is submitting this analysis. Meant for distinguishing your custom hunters and detection tools. Default: 'ace_api'.
    :param str tool_instance: (optional) The instance of the tool that is submitting this analysis.
    :param str type: (optional) The type of analysis this is, kinda like the focus of the alert. Mainly used internally by some ACE modules. Default: 'generic'
    :param datetime event_time: (optional) Assign a time to this analysis. Usually, the time associated to what ever event triggered this analysis creation. Default: now()
    :param dict details: (optional) A dictionary of additional details to get added to the alert, think notes and comments.
    :param list observables: (optional) A list of observables to add to the request.
    :param list tags: (optional) If this request becomes an Alert, these tags will get added to it.
    :param list files: (optional) A list of (file_name, file_descriptor) tuples to be included in this ACE request.
    :return: A result dictionary. If submission was successful, the UUID of the analysis will be contained. Like this:
        {'result': {'uuid': '960b0a0f-3ea2-465f-852f-ebccac6ae282'}}
    :rtype: dict
    """

    # make sure you passed in *something* for the description
    assert(description)

    # default event time is now
    if event_time is None:
        event_time = datetime.datetime.now()

    # no timezone yet?
    # convert to UTC and then to the correct datetime format string for ACE
    if isinstance(event_time, datetime.datetime):
        if event_time.tzinfo is None:
            formatted_event_time = LOCAL_TIMEZONE.localize(event_time).astimezone(pytz.UTC).strftime(DATETIME_FORMAT)
        else:
            formatted_event_time = event_time.astimezone(pytz.UTC).strftime(DATETIME_FORMAT)
    else:
        # otherwise we assume the event time is already formatted
        formatted_event_time = event_time

    # make sure the observables are in the correct format
    for o in observables:
        assert isinstance(o, dict)
        assert 'type' in o, "missing type in observable {}".format(o)
        assert 'value' in o, "missing value in observable {}".format(o)
        for key in o.keys():
            assert key in [ 'type', 'value', 'time', 'tags', 'directives', 'limited_analysis' ], "unknown observable property {} in {}".format(key, o)

        # make sure any times are formatted
        if 'time' in o and isinstance(o['time'], datetime.datetime):
            if o['time'].tzinfo is None:
                o['time'] = LOCAL_TIMEZONE.localize(o['time'])
            o['time'] = o['time'].astimezone(pytz.UTC).strftime(DATETIME_FORMAT)

    # make sure the tags are strings
    for t in tags:
        assert isinstance(t, str), "tag {} is not a string".format(t)

    # if details is a string interpret it as JSON
    #if isinstance(details, str):
        #details = json.loads(details)

    # make sure each file is a tuple of (something, str)
    _error_message = "file parameter {} invalid: each element of the file parameter must be a tuple of " \
                     "(file_name, file_descriptor)"

    files_params = []
    for index, f in enumerate(files):
        assert isinstance(f, tuple), _error_message.format(index)
        assert len(f) == 2, _error_message.format(index)
        assert f[1], _error_message.format(index)
        assert isinstance(f[0], str), _error_message.format(index)
        files_params.append(('file', (f[0], f[1])))

    # OK everything seems legit
    return _execute_api_call('analysis/submit', data={
        'analysis': json.dumps({
            'analysis_mode': analysis_mode,
            'tool': tool,
            'tool_instance': tool_instance,
            'type': type,
            'description': description,
            'event_time': formatted_event_time,
            'details': details,
            'observables': observables,
            'tags': tags, 
        }),
    }, files=files_params, method=METHOD_POST, *args, **kwargs).json()

@api_command
def resubmit_alert(uuid, *args, **kwargs):
    """Resubmit an alert for analysis. This means the alert will be re-analyzed as-if it was new.

    :param str uuid: The uuid of the alert to be resubmitted.
    :return: A result dictionary (has 'result' key).
    :rtype: dict
    """
    return _execute_api_call('analysis/resubmit/{}'.format(uuid), *args, **kwargs).json()

@api_command
def get_analysis(uuid, *args, **kwargs):
    """Get any analysis results.

    :param str uuid: The UUID of the analysis request.
    :return: Result dictionary containing any and all analysis results.
    :rtype: dict
    """
    return _execute_api_call('analysis/{}'.format(uuid), *args, **kwargs).json()

@api_command
def get_analysis_details(uuid, name, *args, **kwargs):
    # Get external details.
    return _execute_api_call('analysis/details/{}/{}'.format(uuid, name), *args, **kwargs).json()

@api_command
def get_analysis_file(uuid, name, output_file=None, output_fp=None, *args, **kwargs):
    #Get a file from an analysis result.
    # Coming back to this one
    #:param str uuid: The UUID of the analysis.
    #:param str name: The name or UUID of the file.
    if output_file is None and output_fp is None:
        output_fp = sys.stdout.buffer
    elif output_fp is None:
        output_fp = open(output_file, 'wb')

    r = _execute_api_call('analysis/file/{}/{}'.format(uuid, name), stream=True, *args, **kwargs)
    
    size = 0
    for chunk in r.iter_content(io.DEFAULT_BUFFER_SIZE):
        if chunk:
            output_fp.write(chunk)
            size += len(chunk)

    if output_file is not None:
        output_fp.close()

    return True

@api_command
def get_analysis_status(uuid, *args, **kwargs):
    """Get the status of an analysis.

    :param str uuid: The analysis UUID.
    :return: Result dictionary
    """
    return _execute_api_call('analysis/status/{}'.format(uuid), *args, **kwargs).json()

@api_command
def download(uuid, target_dir, *args, **kwargs):
    """Download everything related to this uuid and write it to target_dir.
    
    :param str uuid: The ACE analysis/alert uuid.
    :param str target_dir: The directory you want everything written to.
    """ 
    if not os.path.isdir(target_dir):
        os.makedirs(target_dir)

    fp, tar_path = tempfile.mkstemp(prefix='download_{}'.format(uuid), suffix='.tar')

    try:
        r = _execute_api_call('engine/download/{}'.format(uuid), stream=True, *args, **kwargs)

        size = 0
        for chunk in r.iter_content(io.DEFAULT_BUFFER_SIZE):
            if chunk:
                os.write(fp, chunk)
                size += len(chunk)

        os.close(fp)

        t = tarfile.open(tar_path, 'r|')
        t.extractall(path=target_dir)

    finally:
        try:
            os.remove(tar_path)
        except:
            sys.stderr.write("unable to delete temporary file {}: {}\n".format(tar_path, e))

@api_command
def upload(uuid, source_dir, overwrite=False, sync=True, *args, **kwargs):
    """Upload an ACE analysis/alert directory.

    :param str uuid: A new UUID for ACE to use.
    :param str source_dir: The directory to upload.
    """
    if not os.path.isdir(source_dir):
        raise ValueError("{} is not a directory".format(source_dir))

    fp, tar_path = tempfile.mkstemp(suffix='.tar', prefix='upload_{}'.format(uuid))
    try:
        tar = tarfile.open(fileobj=os.fdopen(fp, 'wb'), mode='w|')
        tar.add(source_dir, '.')
        tar.close()

        with open(tar_path, 'rb') as fp:
            return _execute_api_call('engine/upload/{}'.format(uuid), data={
                'upload_modifiers': json.dumps({
                    'overwrite': overwrite,
                    'sync': sync,
                })},
                method=METHOD_POST,
                files=[('archive', (os.path.basename(tar_path), fp))]).json()
    finally:
        try:
            os.remove(tar_path)
        except Exception as e:
            log.warning("unable to remove {}: {}".foramt(tar_path, e))

@api_command
def clear(uuid, lock_uuid, *args, **kwargs):
    # Clear/Delete an analysis?
    return _execute_api_call('engine/clear/{}/{}'.format(uuid, lock_uuid), *args, **kwargs).status_code == 200

@api_command
def cloudphish_submit(url, reprocess=False, ignore_filters=False, context={}, *args, **kwargs):
    """Submit a URL for Cloudphish to analyze.

    :param str url: The URL
    :param bool reprocess: (optional) If True, re-analyze the URL and ignore the cache.
    :param bool ignore_filters: (optional) What?
    :param dict context: (optional) Additional context to associated to the analysis.
    """
    # make sure the following keys are not in the context
    for key in [ 'url', 'reprocess', 'ignore_filters' ]:
        if key in context:
            raise ValueError("context cannot contain the keys url, reprocess or ignore_filters")

    data = {
        'url': url,
        'reprocess': '1' if reprocess else '0',
        'ignore_filters': '1' if ignore_filters else '0'
    }

    data.update(context)

    return _execute_api_call('cloudphish/submit', data=data, method=METHOD_POST, *args, **kwargs).json()

@api_command
def cloudphish_download(url=None, sha256=None, output_path=None, output_fp=None, *args, **kwargs):
    """Download content from Cloudphish. 
    Note: either the url OR the sha256 of the url is expected to passed.

    :param str url: (optional) The url
    :param str sha256: (optional) The sha256 of the url.
    :param str output_path: (optional) The path to write the content. Default: stdout
    :param str output_fp: (optional) a file handle/buffer to write the content. Default: stdout
    """
    if url is None and sha256 is None:
        raise ValueError("you must supply either url or sha256 to cloudphish_download")

    if output_path is None and output_fp is None:
        output_fp = sys.stdout.buffer
    elif output_fp is None:
        output_fp = open(output_path, 'wb')

    params = { }
    if url:
        params['url'] = url
    if sha256:
        params['s'] = sha256

    r = _execute_api_call('cloudphish/download', params=params, stream=True, *args, **kwargs)
    
    size = 0
    for chunk in r.iter_content(io.DEFAULT_BUFFER_SIZE):
        if chunk:
            output_fp.write(chunk)
            size += len(chunk)

    if output_path is not None:
        output_fp.close()

    return True

@api_command
def cloudphish_clear_alert(url=None, sha256=None, *args, **kwargs):
    params = {}
    if url is not None:
        params['url'] = url
    if sha256 is not None:
        params['s'] = sha256

    return _execute_api_call('cloudphish/clear_alert', params=params).status_code == 200

#
# supporting backwards comptability for the old ace_client_lib.client library
#

class AlertSubmitException(Exception):
    pass

class Alert(object):
    def __init__(self, *args, **kwargs):
        # these just get passed to ace_api.submit function
        self.submit_args = args
        self.submit_kwargs = kwargs

        # we only use this (now) when we save a failed submission

        # default submission
        self.submit_kwargs = {
            'description': None,
            'analysis_mode': 'correlation',
            'tool': 'ace_api',
            'tool_instance': 'ace_api:{}'.format(socket.getfqdn()),
            'type': 'generic',
            'event_time': None,
            'details': {},
            'observables': [],
            'tags': [],
            'files': [],
        }

        for key, value in kwargs.items():
            if key in self.submit_kwargs:
                self.submit_kwargs[key] = value
            elif key == 'desc':
                self.submit_kwargs['description'] = value
            elif key == 'alert_type':
                self.submit_kwargs['type'] = value
            else:
                logging.debug("ignoring parameter {}".format(key))
        
        # this gets set after a successful call to submit
        self.uuid = None

        # and this gets set after an unsuccessful call to subit
        self.url = None
        self.key = None
        self.ssl_verification = None

    def __str__(self):
        return 'Alert({})'.format(self.submit_kwargs)

    @property
    def description(self):
        if 'description' in self.submit_kwargs:
            return self.submit_kwargs['description']

        return None

    def add_tag(self, value):
        self.submit_kwargs['tags'].append(value)

    def add_observable(self, o_type, o_value, o_time=None, is_suspect=False, directives=[]):
        o = {
            'type': o_type,
            'value': o_value
        }

        if o_time is not None:
            o['time'] = o_time

        if directives:
            o['directives'] = directives

        self.submit_kwargs['observables'].append(o)

    def add_attachment_link(self, source_path, relative_storage_path):
        self.submit_kwargs['files'].append((source_path, relative_storage_path))

    def submit(self, uri=None, key=None, fail_dir=".saq_alerts", save_on_fail=True, ssl_verification=None):

        if uri is None:
            uri = self.uri

        if key is None:
            key = self.key

        if ssl_verification is None:
            ssl_verification = self.ssl_verification

        from urllib.parse import urlparse
        parsed_url = urlparse(uri)
        remote_host = parsed_url.netloc

        kwargs = {}
        kwargs.update(self.submit_kwargs)
        # currently kwargs['files'] is a tuple of (source_path, relative_storage_path)
        # the file params should be a tuple of (remote_name, file descriptor)
        kwargs['files'] = [(f[1], open(f[0], 'rb')) for f in kwargs['files']]

        try:
            result = submit(remote_host=remote_host, 
                               # the old "api" didn't even use SSL so we just use the ACE default SSL cert location
                               ssl_verification=ssl_verification if ssl_verification else '/opt/ace/ssl/ca-chain.cert.pem', 
                               *self.submit_args, **kwargs)

            if 'result' in result:
                if 'uuid' in result['result']:
                    self.uuid = result['result']['uuid']

            return self.uuid

        except Exception as submission_error:
            logging.warning("unable to submit alert {}: {} (attempting to save alert to {})".format(
                            self, submission_error, fail_dir))

            if not save_on_fail:
                raise submission_error

            if fail_dir is None:
                logging.error("save_on_fail is set to True but fail_dir is set to None")
                raise submission_error

            self.uuid = str(uuid.uuid4())
            dest_dir = os.path.join(fail_dir, self.uuid)
            if not os.path.isdir(dest_dir):
                try:
                    os.makedirs(dest_dir)
                except Exception as e:
                    logging.error("unable to create directory {} to save alert {}: {}".format(
                                  dest_dir, self, e))
                    raise e

            # copy any files we wanted to submit to the directory
            for source_path, relative_storage_path in self.submit_kwargs['files']:
                destination_path = os.path.join(dest_dir, relative_storage_path)
                destination_dir = os.path.dirname(destination_path)
                if destination_dir:
                    if not os.path.isdir(destination_dir):
                        os.makedirs(destination_dir)

                try:
                    shutil.copy2(source_path, destination_path)
                except Exception as e:
                    logging.error("unable to copy file from {} to {}: {}".format(source_path, destination_path, e))

            # now we need to reference the copied files
            self.submit_kwargs['files'] = [(os.path.join(dest_dir, f[1]), f[1]) for f in self.submit_kwargs['files']]

            # remember these values for submit_failed_alerts()
            self.uri = uri
            self.key = key
            self.ssl_verification = ssl_verification
                
            # to write it out to the filesystem
            with open(os.path.join(dest_dir, 'alert'), 'wb') as fp:  
                pickle.dump(self, fp)

            logging.debug("saved alert {} to {}".format(self, dest_dir))
            raise submission_error

        finally:
            # we make sure we close our file descriptors
            for file_name, fp in kwargs['files']:
                try:
                    fp.close()
                except Exception as e:
                    logging.error("unable to close file descriptor for {}".format(file_name))

@support_command
def submit_failed_alerts(remote_host=None, ssl_verification=None, fail_dir='.saq_alerts', delete_on_success=True, *args, **kwargs):
    """Submits any alerts found in .saq_alerts, or, the directory specified by the fail_dir parameter."""
    if not os.path.isdir(fail_dir):
        return

    for subdir in os.listdir(fail_dir):
        target_path = os.path.join(fail_dir, subdir, 'alert')
        try:
            logging.info("loading {}".format(target_path))
            with open(target_path, 'rb') as fp:
                alert = pickle.load(fp)
        except Exception as e:
            logging.error("unable to load {}: {}".format(target_path, e))
            continue

        try:
            # we allow the user to change what server we're sending to
            # otherwise
            kwargs = {}
            if remote_host is not None:
                kwargs['uri'] = 'https://{}'.format(remote_host)
                logging.info("submitting {} to {}".format(target_path, kwargs['uri']))
            if ssl_verification is not None:
                kwargs['ssl_verification'] = ssl_verification

            alert.submit(save_on_fail=False, **kwargs)

            if delete_on_success:
                try:
                    target_dir = os.path.join(fail_dir, subdir)
                    shutil.rmtree(target_dir)
                except Exception as e:
                    logging.error("unable to delete directory {}: {}".format(target_dir, e))
        except Exception as e:
            logging.error("unable to submit {}: {}".format(target_path, e))

<<<<<<< HEAD
if __name__ == '__main__':

    logging.basicConfig(level=logging.DEBUG)

=======

def main():
>>>>>>> 28ebcc6b
    import argparse
    parser = argparse.ArgumentParser(description="ACE API Command Line Wrapper")
    subparsers = parser.add_subparsers(dest='cmd')

    all_commands = api_commands[:]
    all_commands.extend(support_commands)

    for command in all_commands:
        subcommand_parser = subparsers.add_parser('api-' + command.__name__.replace('_', '-'), help=command.__doc__)
        if command in api_commands:
            subcommand_parser.add_argument('remote_host', help="The remote host to connect to in host[:port] format.")
            subcommand_parser.add_argument('--ssl-verification', required=False, default='/opt/ace/ssl/ca-chain.cert.pem',
                help="Optional path to root CA ssl to load.")
        command_signature = inspect.signature(command)
        for p_name, parameter in command_signature.parameters.items():
            if p_name not in [ 'args', 'kwargs' ]:
                # if this command does NOT have a default_value then it's a positional command
                if parameter.default == inspect.Parameter.empty:
                    subcommand_parser.add_argument(parameter.name, help="(REQUIRED)")
                else:
                    subcommand_parser.add_argument('--{}'.format(parameter.name.replace('_', '-')), 
                                                   required=False,
                                                   dest=parameter.name,
                                                   default=parameter.default,
                                                   help="(default: {})".format(parameter.default))

        subcommand_parser.set_defaults(func=command, conv=None)

    submit_command_parser = subparsers.add_parser('submit')
    submit_command_parser.add_argument('remote_host', help="The remote host to connect to in host[:port] format.")
    submit_command_parser.add_argument('description', help="The description (title) of the analysis.")
    submit_command_parser.add_argument('--ssl-verification', required=False, default='/opt/ace/ssl/ca-chain.cert.pem',
        help="Optional path to root CA ssl to load.")
    submit_command_parser.add_argument('-m', '--mode', '--analysis_mode', dest='analysis_mode',
        help="The mode of analysis. Defaults of analysis. Set it to correlation to automatically become an alert.")
    submit_command_parser.add_argument('--tool', 
        help="The name of the tool that generated the analysis request. Defaults to ace_api")
    submit_command_parser.add_argument('--tool_instance',
        help="The instance of the tool that generated the analysis request. Defautls to ace_api(ipv4).")
    submit_command_parser.add_argument('--type',
        help="The type of the analysis. Defaults to generic.")
    submit_command_parser.add_argument('-t', '--time', '--event-time', dest='event_time',
        help="""The time of the event that triggered the analysis, or the source reference time for all analysis. 
                The expected format is {DATETIME_FORMAT}. Defaults to current time and current time zone.""")
    submit_command_parser.add_argument('-d', '--details', dest='details',
        help="""The free form JSON dict that makes up the details of the analysis.""")
    submit_command_parser.add_argument('-o', '--observables', nargs='+', dest='observables',
        help="""Adds the given observable to the analysis in the following format:
                type:value:[:time][:tags_csv][:directives_csv][:limited_analysis_csv]
                Any times must be in {DATETIME_FORMAT} format.""")
    submit_command_parser.add_argument('-T', '--tags', nargs='+', dest='tags',
        help="""The list of tags to add to the analysis.""")
    submit_command_parser.add_argument('-f', '--files', nargs='+', dest='files',
        help="""The list of files to add to the analysis.
                Each file name can optionally be renamed in the remote submission by using the format
                source_path-->dest_path where dest_path is a relative path.""")
    submit_command_parser.set_defaults(func=submit, conv=parse_submit)

    args = parser.parse_args()

    try:
        # do we need to preprocess the arguments?
        if args.conv:
            args = args.conv(args)

        # call the handler for the given command
        params = copy.copy(vars(args))
        if 'cmd' in params:
            del params['cmd']
        if 'func' in params:
            del params['func']
        if 'conv' in params:
            del params['conv']

        # remove any parameters not set
        params = {key: value for key, value in params.items() if value is not None}

        result = args.func(**params)
        #result = commands[args.command](remote_host=args.remote_host, 
                                        #ssl_verification=args.ssl_verification, 
                                        #*args.command_arguments)

        if args.func in api_commands:
            print(json.dumps(result, sort_keys=True, indent=4))

    except Exception as e:
        sys.stderr.write("unable to execute api call: {}\n".format(e))
        traceback.print_exc()
        if hasattr(e, 'response'):
            if hasattr(e.response, 'text'):
                print(e.response.text)

if __name__ == '__main__':
    main()<|MERGE_RESOLUTION|>--- conflicted
+++ resolved
@@ -740,15 +740,8 @@
         except Exception as e:
             logging.error("unable to submit {}: {}".format(target_path, e))
 
-<<<<<<< HEAD
-if __name__ == '__main__':
-
-    logging.basicConfig(level=logging.DEBUG)
-
-=======
 
 def main():
->>>>>>> 28ebcc6b
     import argparse
     parser = argparse.ArgumentParser(description="ACE API Command Line Wrapper")
     subparsers = parser.add_subparsers(dest='cmd')
