<script type="text/javascript">
    $('#action_{{action.name}}_{{unique_reference}}').on('click', function() {
        if (! confirm("Are you sure you want to clear any cloudphish alerts for this URL?")) { return; }
        
        $.ajax({
            'data': { 's': '{{_observable.sha256}}' },
            'dataType': 'json',
            'error': function(jqXHR, textStatus, errorThrown) {
                alert("ERROR: " + textStatus);
            },
            'method': 'GET',
            'success': function(data, textStatus, jqXHR) {
                alert("SUCCESS: " + data['row_count'] + " records updated");
            },
<<<<<<< HEAD
            'url': "{{ ace_config['analysis_module_cloudphish']['cloudphish.1'] }}/clear_alert"
=======
            'url': "/api/cloudphish/clear_alert"
>>>>>>> 0a2d5015
        });
    });
</script><|MERGE_RESOLUTION|>--- conflicted
+++ resolved
@@ -12,11 +12,7 @@
             'success': function(data, textStatus, jqXHR) {
                 alert("SUCCESS: " + data['row_count'] + " records updated");
             },
-<<<<<<< HEAD
-            'url': "{{ ace_config['analysis_module_cloudphish']['cloudphish.1'] }}/clear_alert"
-=======
             'url': "/api/cloudphish/clear_alert"
->>>>>>> 0a2d5015
         });
     });
 </script>