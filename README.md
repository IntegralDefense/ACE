<<<<<<< HEAD
# ACE - Analysis Correlation Engine

ACE is a detection system and automation framework. ACE’s foundation is its engine for recursive analysis and its intuitive presentation to your analysts. ACE's goal is to reduce the analyst's time-to-disposition to as close to zero as humanly possible.

While ACE is a powerful detection system, and does have built in detections, ACE does not ship with all of the yara signatures and intel detections that teams have built around it. However, ACE makes it easy to load your own yara signatures and atomic indicator detections.

Alerts are sent to ACE, and ACE handles the ordinary, manual, redundant, and repetitive tasks of collecting, combining, and relating data. ACE will then contextually and intuitively present all the right data to the human, allowing for a quick, high confidence determination to be made.

Got some new analysis that can be automated? Awesome! Add your automation, and let ACE keep working for you.

![Analyst using ACE](docs/_static/recursive-analysis-and-contextual-presentation.png)

For the most part, custom hunting tools send alerts to ACE using ACE’s client library (API wrapper). ACE then gets to work by taking whatever detectable conditions it’s given and spirals out through its recursive analysis of observables, hitting as many detection points as possible across the attack surface.

ACE is the implementation of a proven detection strategy, a framework for automating analysis, a central platform to launch and manage incident response activates, an email scanner, and much more.

### Major Features

+ Email Scanning
+ Recursive File Scanning
+ URL Crawling and Content Caching
+ Intuitive Alert Presentation
+ Recursive Data Analysis & Correlation
+ Central Analyst Interface
+ Event and Incident Management
+ Intel Ingestion
+ Modular Design for extending automation

## The Super Fast, Getting Started Steps
1. Clean Ubuntu 18 install.
2. Create username/group ace/ace.
3. Add ace to sudo.
4. Login as user ace.
5. `sudo mkdir /opt/ace && sudo chown ace:ace /opt/ace && cd /opt/ace`
6. `git clone https://github.com/IntegralDefense/ACE.git .`
7. `./installer/source_install`
8. `source load_environment`
8. `./ace add-user username email_address`
9. Goto https://127.0.0.1:5000/ace/ or whatever IP address you're using.


## Built for the InfoSec Team

Regardless of skill level, ACE greatly reduces the time it takes an analyst to make a high confidence alert disposition. This reduction in time-to-disposition, coupled with the appropriate hunting and tuning mindset, means that security teams can greatly increase their attack surface coverage, all while utilizing the same amount of analyst time and practically eliminating alert fatigue. Optimization good, alert fatigue bad.

![Analyst using ACE](docs/_static/analyst_on_ace.png)

## Philosophy

For a more in-depth understanding of the philosophy behind ACE, see the talk that John Davison gave on the development of the ACE tool set at BSides Cincinnati in 2015.

[![Automated Detection Strategies](http://img.youtube.com/vi/okMkF-NYCHk/0.jpg)](https://youtu.be/okMkF-NYCHk)


## Documentation

View ACE's full documentation here: [https://ace-analysis.readthedocs.io/en/latest/](https://ace-analysis.readthedocs.io/en/latest/)
=======
# ACE

Analysis Correlation Engine

<img src="https://github.com/unixfreak0037/ACE/raw/master/analyst_on_ace.png" width="480">

John Davison gave a talk on this tool set at Bsides Cincinnati in 2015. You can see his talk below.

<a href="https://youtu.be/okMkF-NYCHk" target="_blank"><img src="http://img.youtube.com/vi/okMkF-NYCHk/0.jpg" 
alt="BSides Cinci 2015 Automated Detection Strategies" width="240" height="180" border="10" /></a>

Super fast How-To
1) Clean Ubuntu 18 install.
2) Create username/group ace/ace.
3) Add ace to sudo.
4) Login as user ace.
5) `sudo mkdir /opt/ace && sudo chown ace:ace /opt/ace && cd /opt/ace`
6) `git clone https://github.com/IntegralDefense/ACE.git .`
7) `./installer/source_install`
8) `source load_environment`
8) `./ace add-user username email_address`
9) Goto https://127.0.0.1:5000/ace/ or what IP address you're using.
>>>>>>> 97d5920d
<|MERGE_RESOLUTION|>--- conflicted
+++ resolved
@@ -1,4 +1,3 @@
-<<<<<<< HEAD
 # ACE - Analysis Correlation Engine
 
 ACE is a detection system and automation framework. ACE’s foundation is its engine for recursive analysis and its intuitive presentation to your analysts. ACE's goal is to reduce the analyst's time-to-disposition to as close to zero as humanly possible.
@@ -55,28 +54,4 @@
 
 ## Documentation
 
-View ACE's full documentation here: [https://ace-analysis.readthedocs.io/en/latest/](https://ace-analysis.readthedocs.io/en/latest/)
-=======
-# ACE
-
-Analysis Correlation Engine
-
-<img src="https://github.com/unixfreak0037/ACE/raw/master/analyst_on_ace.png" width="480">
-
-John Davison gave a talk on this tool set at Bsides Cincinnati in 2015. You can see his talk below.
-
-<a href="https://youtu.be/okMkF-NYCHk" target="_blank"><img src="http://img.youtube.com/vi/okMkF-NYCHk/0.jpg" 
-alt="BSides Cinci 2015 Automated Detection Strategies" width="240" height="180" border="10" /></a>
-
-Super fast How-To
-1) Clean Ubuntu 18 install.
-2) Create username/group ace/ace.
-3) Add ace to sudo.
-4) Login as user ace.
-5) `sudo mkdir /opt/ace && sudo chown ace:ace /opt/ace && cd /opt/ace`
-6) `git clone https://github.com/IntegralDefense/ACE.git .`
-7) `./installer/source_install`
-8) `source load_environment`
-8) `./ace add-user username email_address`
-9) Goto https://127.0.0.1:5000/ace/ or what IP address you're using.
->>>>>>> 97d5920d
+View ACE's full documentation here: [https://ace-analysis.readthedocs.io/en/latest/](https://ace-analysis.readthedocs.io/en/latest/)